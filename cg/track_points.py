# [Mac OS] Parallel requires disabling default matplotlib backend
import matplotlib
matplotlib.use('agg')

import cg
from cg import glimpse
from glimpse.imports import (datetime, np, os, collections, copy)

import os

# Required if numpy is built using OpenBLAS or MKL!
os.environ['OMP_NUM_THREADS']='1'

# ---- Environment ----

cg.IMAGE_PATH = '/volumes/science/data/columbia/timelapse' # Path to time-lapse images
cg.FLAT_IMAGE_PATH = False # Whether path contains flat list of images
<<<<<<< HEAD
parallel = 7 # Number of parallel processes, True = all, False = disable parallel
=======
n_processes = 4 # Number of parallel processes
>>>>>>> b3100a09

# ---- Tracker heuristics ----
# units: meters, days

n = 3550
# xy = (pre-computed)
xy_sigma = (2, 2)
# vxyz = (pre-computed from mean long-term x, y velocities and DEM slope)
# vxyz_sigma = (pre-computed from long-term x, y velocities and DEM slope)
short_vxy_sigma = 0.25 # Additional short vxy_sigma, as fraction of long vxy_sigma
flotation_vz_sigma = 3.5 # Multiplied by flotation probability
min_vz_sigma = 0.2 # Minimum vz_sigma, applied after flotation_vz_sigma
axy_sigma_scale = 0.75 # Fraction of final vxy_sigma
flotation_az_sigma = 12 # Multiplied by flotation probability
min_az_sigma = 0.2 # Minimum vz_sigma, applied after flotation_vz_sigma
tile_size = (15, 15)

# ---- Load observer list ----

observer_json = glimpse.helpers.read_json('observers.json',
    object_pairs_hook=collections.OrderedDict)

# ---- Load DEM interpolant ----
# Checks for `dems/` (<datestr>-<obs>[_stderr].tif), then `dem_interpolant.pkl`

if os.path.isdir('dems'):
    dem_interpolant = None
else:
    dem_interpolant = glimpse.helpers.read_pickle('dem_interpolant.pkl')
    dem_padding = 200 # m

# ---- Track points ----

for i_obs in np.arange(len(observer_json)):
    # ---- Load observers ----
    # observers
    observers = []
    for station, basenames in observer_json[i_obs].items():
        meta = cg.parse_image_path(basenames[0], sequence=True)
        service_calibration = cg.load_calibrations(
            station_estimate=meta['station'], station=meta['station'],
            camera=meta['camera'], merge=True, file_errors=False)
        datetimes = cg.paths_to_datetimes(basenames)
        # Use dummy Exif for speed
        service_exif = glimpse.Exif(cg.find_image(basenames[0]))
        images = []
        for basename, t in zip(basenames, datetimes):
            calibration = glimpse.helpers.merge_dicts(service_calibration,
                cg.load_calibrations(image=basename, viewdir=basename, merge=True,
                file_errors=False))
            path = cg.find_image(basename)
            image = glimpse.Image(path, cam=calibration, datetime=t, exif=service_exif)
            images.append(image)
        # NOTE: Determine sigma programmatically?
        observer = glimpse.Observer(images, cache=True, correction=True, sigma=0.3)
        observers.append(observer)
    # ---- Load track points ----
    # ids, xy, observer_mask, vxyz, vxyz_sigma, flotation
    t = min([observer.datetimes[0] for observer in observers])
    datestr = t.strftime('%Y%m%d')
    basename = datestr + '-' + str(i_obs)
    params = glimpse.helpers.read_pickle(os.path.join('points', basename + '.pkl'))
    # ---- Load DEM ----
    # dem, dem_sigma
    if dem_interpolant is None:
        dem = glimpse.Raster.read(os.path.join('dems', basename + '.tif'))
        dem_sigma = glimpse.Raster.read(os.path.join('dems', basename + '_stderr.tif'))
    else:
        dem, dem_sigma = dem_interpolant(t, return_sigma=True)
        # Crop DEM
        box = (glimpse.helpers.bounding_box(params['xy']) +
            np.array([-1, -1, 1, 1]) * dem_padding)
        dem.crop(xlim=box[0::2], ylim=box[1::2])
        dem_sigma.crop(xlim=box[0::2], ylim=box[1::2])
        dem.crop_to_data()
        dem_sigma.crop_to_data()
    # ---- Compute final motion parameters ----
    # Tracker.track(**kwargs)
    kwargs = dict(
        n=n,
        xy=params['xy'],
        xy_sigma=xy_sigma,
        vxyz=params['vxyz'],
        vxyz_sigma=np.column_stack((
            params['vxyz_sigma'][:, 0] * (1 + short_vxy_sigma),
            params['vxyz_sigma'][:, 1] * (1 + short_vxy_sigma),
            params['vxyz_sigma'][:, 2] +
                np.maximum(params['flotation'] * flotation_vz_sigma, min_vz_sigma)
        )),
        axyz=(0, 0, 0),
        observer_mask=params['observer_mask']
    )
    kwargs['axyz_sigma'] = np.column_stack((
        kwargs['vxyz_sigma'][:, 0:2] * axy_sigma_scale,
        np.maximum(params['flotation'] * flotation_az_sigma, min_az_sigma)
    ))
    # ---- Track points ----
    # tracks, tracks_r
    time_unit = datetime.timedelta(days=1)
    tracker = glimpse.Tracker(
        observers=observers, dem=dem, dem_sigma=dem_sigma, time_unit=time_unit)
    # Initialize placeholders
    # forward | forward + last vxy | reverse | reverse + last vxy
    suffixes = ('f', 'fv', 'r', 'rv')
    directions = (1, 1, -1, -1)
    tracks = [None] * len(suffixes)
    paths = [os.path.join('tracks', basename + '-' + suffix + '.pkl')
        for suffix in suffixes]
    is_file = [os.path.isfile(path) for path in paths]
    # Run forward and backward
    for i in (0, 2):
        if not is_file[i]:
            print(basename + '-' + suffixes[i])
            tracks[i] = tracker.track(tile_size=tile_size, n_processes=n_processes,
                datetimes=tracker.datetimes[::directions[i]], **kwargs)
        if not is_file[i + 1]:
            print(basename + '-' + suffixes[i + 1])
            if not tracks[i]:
                tracks[i] = glimpse.helpers.read_pickle(paths[i])
            # Start with last vx, vy distribution of first run
            mask, first, last = tracks[i].endpoints()
            vxy_kwargs = copy.deepcopy(kwargs)
            vxy_kwargs['vxyz'][mask, 0:2] = tracks[i].vxyz[mask, last, 0:2]
            vxy_kwargs['vxyz_sigma'][mask, 0:2] = tracks[i].vxyz_sigma[mask, last, 0:2]
            tracks[i + 1] = tracker.track(tile_size=tile_size, n_processes=n_processes,
                datetimes=tracker.datetimes[::directions[i + 1]], **vxy_kwargs)
    # ---- Save tracks to file ----
    # Clean up tracker, since saved in tracks.tracker
    tracker.reset()
    tracker.dem, tracker.dem_sigma = None, None
    # Clear cached images, since saved in tracks.tracker.observers
    for observer in observers:
        observer.clear_images()
    for i in range(len(suffixes)):
        if not is_file[i] and tracks[i] is not None:
            glimpse.helpers.write_pickle(tracks[i], paths[i])<|MERGE_RESOLUTION|>--- conflicted
+++ resolved
@@ -15,11 +15,7 @@
 
 cg.IMAGE_PATH = '/volumes/science/data/columbia/timelapse' # Path to time-lapse images
 cg.FLAT_IMAGE_PATH = False # Whether path contains flat list of images
-<<<<<<< HEAD
-parallel = 7 # Number of parallel processes, True = all, False = disable parallel
-=======
 n_processes = 4 # Number of parallel processes
->>>>>>> b3100a09
 
 # ---- Tracker heuristics ----
 # units: meters, days
