--- conflicted
+++ resolved
@@ -7,34 +7,19 @@
     the misfit between image subsets.
 
     Attributes:
-<<<<<<< HEAD
         xyz (array): Position in world coordinates (`images[0].cam.xyz`)
-=======
-        xyz (array): Position in world coordinates (from `images[0].cam.xyz`)
->>>>>>> 11b8bc0b
         images (list): Image objects with equal camera position (xyz),
             focal length (f), image size (imgsz) and
             strictly increasing in time (`datetime`)
         datetimes (array): Image capture times
-<<<<<<< HEAD
-=======
-        anchor (int): Index of default anchor image
->>>>>>> 11b8bc0b
         sigma (float): Standard deviation of pixel values between images
             due to changes in illumination, deformation, or unresolved camera motion
         correction: Curvature and refraction correction (see `glimpse.Camera.project()`)
         cache (bool): Whether to cache images on read
-<<<<<<< HEAD
         grid (glimpse.dem.Grid): Grid object for operations on image coordinates
     """
 
     def __init__(self, images, sigma=0.3, correction=True, cache=True):
-=======
-        grid (dem.Grid): Grid object for operations on image coordinates
-    """
-
-    def __init__(self, images, anchor=0, sigma=0.3, correction=True, cache=True):
->>>>>>> 11b8bc0b
         self.xyz = images[0].cam.xyz
         for img in images[1:]:
             if any(img.cam.xyz != self.xyz):
@@ -48,27 +33,17 @@
         time_deltas = np.array([dt.total_seconds() for dt in np.diff(self.datetimes)])
         if any(time_deltas <= 0):
             raise ValueError("Image datetimes are not stricly increasing")
-<<<<<<< HEAD
-=======
-        self.anchor = self.index(anchor)
-        # TODO: Estimate sigma from images
->>>>>>> 11b8bc0b
         self.sigma = sigma
         self.correction = correction
         self.cache = cache
         n = self.images[0].cam.imgsz
         self.grid = dem.Grid(n=n, xlim=(0, n[0]), ylim=(0, n[1]))
 
-<<<<<<< HEAD
     def index(self, value, max_seconds=1):
-=======
-    def index(self, img=None, max_seconds=1):
->>>>>>> 11b8bc0b
         """
         Retrieve the index of an image.
 
         Arguments:
-<<<<<<< HEAD
             value: Either Image object to find in `self.images` or
                 Date and time to match against `self.datetimes` (datetime)
             max_seconds (float): If `value` is datetime,
@@ -80,53 +55,21 @@
             seconds = time_deltas[index].total_seconds()
             if seconds > max_seconds:
                 raise IndexError("Nearest image out of range by " + str(seconds - max_seconds) + " s")
-=======
-            img: Integer index, Image object to find in `self.images`, or
-                Date and time to match against `self.datetimes` (datetime).
-                If `None`, returns `self.anchor`.
-            max_seconds (float): If `img` is datetime,
-                maximum time delta in seconds to be considered a match.
-        """
-        if img is None:
-            return self.anchor
-        elif isinstance(img, int):
-            return img
-        elif isinstance(img, datetime.datetime):
-            delta_seconds = np.abs([dt.total_seconds()
-                for dt in (img - self.datetimes)])
-            index = np.argmin(delta_seconds)
-            if delta_seconds[index] > max_seconds:
-                distance = delta_seconds[index] - max_seconds
-                raise IndexError("Nearest image out of range by " + str(distance) + " seconds")
->>>>>>> 11b8bc0b
             return index
         else:
             return self.images.index(value)
 
-<<<<<<< HEAD
     def project(self, xyz, img, directions=False):
-=======
-    def project(self, xyz, directions=False, img=None):
->>>>>>> 11b8bc0b
         """
         Project world coordinates to image coordinates.
 
         Arguments:
             xyz (array): World coordinates (Nx3) or camera coordinates (Nx2)
-<<<<<<< HEAD
             img: Index of Image to project into
             directions (bool): Whether `xyz` are absolute coordinates (False)
                 or ray directions (True)
         """
         return self.images[img].cam.project(xyz, directions=directions, correction=self.correction)
-=======
-            directions (bool): Whether `xyz` are absolute coordinates (False)
-                or ray directions (True)
-            img: Image to sample (see `self.index()`)
-        """
-        img = self.images[self.index(img)]
-        return img.cam.project(xyz, directions=directions, correction=self.correction)
->>>>>>> 11b8bc0b
 
     def tile_box(self, uv, size=(1, 1)):
         """
@@ -141,7 +84,6 @@
         """
         return self.grid.snap_box(uv, size, centers=False, edges=True).astype(int)
 
-<<<<<<< HEAD
     def extract_tile(self, box, img, cache=None):
         """
         Extract rectangular image region.
@@ -149,85 +91,22 @@
         Cached results are slowest the first time (the full image is read),
         but fastest on subsequent reads.
         Non-cached results are read with a speed proportional to the size of the box.
-=======
-    def extract_tile(self, box, img=None, gray=False, highpass=False,
-        template=False, subpixel=False, uv=None):
-        """
-        Extract rectangular image region.
-
-        Optional operations are applied in the following order:
-        convert to grayscale (`gray`), apply high-pass filter (`highpass`),
-        match histogram to template (`template`), correct subpixel offset (`subpixel`).
->>>>>>> 11b8bc0b
 
         Arguments:
             box (array-like): Boundaries of tile in image coordinates
                 (left, top, right, bottom)
-<<<<<<< HEAD
-            img: Inded of Image to read
+            img: Index of Image to read
             cache (bool): Optional override of `self.cache`
         """
         if cache is None:
             cache = self.cache
         return self.images[img].read(box=box, cache=cache)
-=======
-            img: Image to read (see `self.index()`)
-            gray (bool or dict): Whether to convert tile to grayscale.
-                Either arguments to `helpers.rgb_to_gray` (dict),
-                `True` for default arguments, or `False` to skip.
-            template (bool or array-like): Histogram matching template
-                (see `helpers.match_histogram`) or `False` to skip.
-            highpass (bool or dict): Whether to apply a median high-pass filter.
-                Either arguments to `scipy.ndimage.filters.median_filter`,
-                `True` for default arguments, or `False` to skip.
-            subpixel (bool or dict): Whether to correct for subpixel offset
-                between desired and actual center of tile.
-                Either arguments to `scipy.interpolate.RectBivariateSpline` (dict),
-                `True` for default arguments, or `False` to skip.
-            uv (array-like): Desired center of tile in image coordinates (u, v)
-        """
-        # Apply defaults
-        if gray is True:
-            gray = dict()
-        if highpass is True:
-            highpass = dict()
-        if subpixel is True:
-            subpixel = dict()
-        # Extract image region
-        img = self.images[self.index(img)]
-        # NOTE: Copy not necessary here in cases when copied later
-        I = img.read(box=box, cache=self.cache).copy()
-        # NOTE: Move operations to tracker? Different trackers may have different needs.
-        if template is not False:
-            # Match histogram to template
-            if I.ndim < 3:
-                I = helpers.match_histogram(I, template=template)
-            else:
-                if isinstance(template, np.ndarray):
-                    template = np.dsplit(template, template.shape[2])
-                for i in xrange(I.shape[2]):
-                    I[:, :, i] = helpers.match_histogram(I[:, :, i], template[i])
-        if gray is not False:
-            # Convert to grayscale
-            I = helpers.rgb_to_gray(I, **gray)
-        if subpixel is not False and uv is not None:
-            # FIXME: Works only for grayscale
-            # Correct subpixel offset from desired center
-            duv = uv - np.reshape(box, (2, -1)).mean(axis=0)
-            I = self.shift_tile(I, duv=duv.flatten(), **subpixel)
-        if highpass is not False:
-            # Apply median high-pass filter
-            I_low = scipy.ndimage.filters.median_filter(I, **highpass)
-            I -= I_low
-        return I
->>>>>>> 11b8bc0b
 
     def shift_tile(self, tile, duv, **kwargs):
         """
         Shift tile by a half-pixel (or smaller) offset.
 
         Useful for centering a tile over an arbitrary center point.
-<<<<<<< HEAD
 
         Arguments:
             tile (array): 2-d or 3-d array
@@ -255,30 +134,6 @@
         Sample tile at image coordinates.
 
         Arguments:
-=======
-
-        Arguments:
-            tile (array): 2-d array
-            duv (array-like): Shift in image coordinates (du, dv).
-                Must be 0.5 pixels or smaller in each dimension.
-            **kwargs: Optional arguments to scipy.interpolate.RectBivariateSpline
-        """
-        if any(np.abs(duv) > 0.5):
-            raise ValueError("Shift larger than 0.5 pixels")
-        # Cell center coordinates (arbitrary origin)
-        cu = self.grid.x[0:tile.shape[0]] # x|cols
-        cv = self.grid.y[0:tile.shape[1]] # y|rows
-        # Interpolate at shifted center coordinates
-        f = scipy.interpolate.RectBivariateSpline(
-            cv, cu, tile, **kwargs)
-        return f(cv + duv[1], cu + duv[0], grid=True)
-
-    def sample_tile(self, uv, tile, box, grid=False, **kwargs):
-        """
-        Sample tile at image coordinates.
-
-        Arguments:
->>>>>>> 11b8bc0b
             uv (array-like): Image coordinates as either points (Nx2) if `grid=False`
                 or an iterable of grid coordinate arrays (u, v) if `grid=True`
             tile (array): 2-d array
@@ -287,15 +142,8 @@
             grid (bool): See `uv`
             **kwargs: Optional arguments to scipy.interpolate.RectBivariateSpline
         """
-<<<<<<< HEAD
         if not np.all(helpers.in_box(uv, box)):
             raise ValueError("Some sampling points are outside box")
-=======
-        # NOTE: No dependence on self
-        # TODO: Throw error if uv out of bounds (use helpers.in_box)
-        # NOTE: Very similar to DEM.sample(). Consider a general Raster(Grid) object.
-        # NOTE: Would scipy.interpolate.RegularGridInterpolator be faster?
->>>>>>> 11b8bc0b
         # Cell sizes
         du = (box[2] - box[0]) / tile.shape[1]
         dv = (box[3] - box[1]) / tile.shape[0]
@@ -303,18 +151,12 @@
         cu = np.arange(box[0] + du * 0.5, box[2]) # x|cols
         cv = np.arange(box[1] + dv * 0.5, box[3]) # y|rows
         # Interpolate at arbitrary coordinates
-<<<<<<< HEAD
         f = scipy.interpolate.RectBivariateSpline(cv, cu, tile, **kwargs)
-=======
-        f = scipy.interpolate.RectBivariateSpline(
-            cv, cu, tile, **kwargs)
->>>>>>> 11b8bc0b
         if grid:
             return f(uv[1], uv[0], grid=grid)
         else:
             return f(uv[:, 1], uv[:, 0], grid=grid)
 
-<<<<<<< HEAD
     def plot_tile(self, tile, box=None, **kwargs):
         """
         Draw tile on current matplotlib axes.
@@ -339,24 +181,12 @@
             fill (bool): Whether to fill the box
             **kwargs: Optional arguments to matplotlib.patches.Rectangle
         """
-=======
-    def plot_tile(self, tile, box=None, origin='upper', **kwargs):
-        # NOTE: No dependence on self
-        if box is None:
-            box = (0, 0, tile.shape[0], tile.shape[1])
-        extent = (box[0], box[2], box[1], box[3])
-        matplotlib.pyplot.imshow(tile, origin=origin, extent=extent, **kwargs)
-
-    def plot_box(self, box, fill=False, **kwargs):
-        # NOTE: No dependence on self
->>>>>>> 11b8bc0b
         axis = matplotlib.pyplot.gca()
         axis.add_patch(matplotlib.patches.Rectangle(
             xy=box[0:2], width=box[2] - box[0], height=box[3] - box[1],
             fill=fill, **kwargs))
 
     def set_plot_limits(self, box=None):
-<<<<<<< HEAD
         """
         Set the x,y limits of the current matplotlib axes.
 
@@ -364,8 +194,6 @@
             box (array-like): Plot limits in image coordinates (left, top, right, bottom).
                 If `None`, uses the full extent of the images.
         """
-=======
->>>>>>> 11b8bc0b
         if box is None:
             box = (0, 0, self.grid.n[0], self.grid.n[1])
         matplotlib.pyplot.xlim(box[0::2])
@@ -378,10 +206,6 @@
         for img in self.images:
             img.I = None
 
-<<<<<<< HEAD
-=======
-    # Real time plotting utilities
->>>>>>> 11b8bc0b
     def initialize_plot(self, ax):
         self.ax = ax
         self.im_plot = ax.imshow(self.images[0].I, interpolation='none')
