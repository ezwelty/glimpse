<<<<<<< HEAD
from .imports import (np, cv2, warnings, datetime, matplotlib, scipy)
=======
from .imports import (np, cv2, warnings, datetime, matplotlib)
>>>>>>> 11b8bc0b
from . import (helpers)

class Tracker(object):
    """
    A `Tracker' estimates the trajectory of world points through time.

    Attributes:
        observers (list): Observer objects
        dem (DEM): Digital elevation model of the surface on which to track points
        time_unit (float): Length of time unit for temporal arguments, in seconds
            (e.g., 1 minute = 60, 1 hour = 3600)
        resample_method (str): Particle resampling method
            ('systematic', 'stratified', 'residual', 'choice': np.random.choice with replacement)
        grayscale (dict): Grayscale conversion
            (arguments to glimpse.helpers.rgb_to_gray)
        highpass (dict): Median high-pass filter
            (arguments to scipy.ndimage.filters.median_filter)
        interpolation (dict): Subpixel interpolation
            (arguments to scipy.interpolate.RectBivariateSpline)
        n (int): Number of particles (more particles gives better results at higher expense)
        particles (array): Positions and velocities of particles (n, 5) [[x, y, z, vx, vy], ...]
        weights (array): Particle likelihoods (n, )
        particle_mean (array): Weighted mean of `particles` (1, 5) [[x, y, z, vx, vy]]
        particle_covariance (array): Weighted covariance matrix of `particles` (5, 5)
        datetimes (array): Date and times at which particle positions were estimated.
        means (list): `particle_mean` at each `datetimes`
        covariances (list): `particle_covariance` at each `datetimes`
    """
    def __init__(self, observers, dem, time_unit=1, resample_method='systematic',
        grayscale=dict(method='average'), highpass=dict(size=(5, 5)), interpolation=dict(kx=3, ky=3)):
        self.observers = observers
        self.dem = dem
        self.time_unit = time_unit
<<<<<<< HEAD
        self.resample_method = resample_method
        self.grayscale = grayscale
        self.highpass = highpass
        self.interpolation = interpolation
=======
>>>>>>> 11b8bc0b
        # Placeholders: particles
        self.particles = None
        self.weights = None
        # Placeholders: observers
        self.tiles = None
        self.histograms = None
        # Placeholders: track
        self.datetimes = None
        self.means = None
        self.covariances = None
        # Plotting only
        self.test_tiles = None

    @property
    def n(self):
        return len(self.particles)

    @property
    def particle_mean(self):
        return np.average(self.particles, weights=self.weights, axis=0).reshape(1, -1)

    @property
    def particle_covariance(self):
        return np.cov(self.particles.T, aweights=self.weights)

    @property
    def initialized(self):
        return self.particles is not None

    def initialize_particles(self, n, xy, xy_sigma, vxy=(0, 0), vxy_sigma=(0, 0)):
        """
        Initialize particles given an initial normal distribution.

        Temporal arguments (`vxy`, `vxy_sigma`) are assumed to be in
        `self.time_unit` time units.

        Arguments:
            n (int): Number of particles
            xy (array-like): Mean position (x, y)
            xy_sigma (array-like): Standard deviation of positions (x, y)
            vxy (array-like): Mean velocity (x, y)
            vxy_sigma (array-like): Standard deviation of velocities (x, y)
        """
        if self.particles is None or self.n != n:
            self.particles = np.zeros((n, 5))
        self.particles[:, 0:2] = xy + xy_sigma * np.random.randn(n, 2)
        self.particles[:, 2] = self.dem.sample(self.particles[:, 0:2])
        self.particles[:, 3:5] = vxy + vxy_sigma * np.random.randn(n, 2)
        self.weights = np.full(n, 1.0 / n)

    def advance_particles(self, dt=1, axy=(0, 0), axy_sigma=(0, 0)):
        """
        Advance particles forward in time by stochastic differentiation.

        Temporal arguments (`dt`, `axy`, `axy_sigma`) are assumed to be in
        `self.time_unit` time units.

        Arguments:
            dt (float): Time step
            axy (array-like): Mean of random accelerations (x, y)
            axy_sigma (array-like): Standard deviation of random accelerations (x, y)
        """
        daxy = axy_sigma * np.random.randn(self.n, 2)
        self.particles[:, 0:2] += dt * self.particles[:, 3:5] + 0.5 * (axy + daxy) * dt**2
        self.particles[:, 2] = self.dem.sample(self.particles[:, 0:2])
        self.particles[:, 3:5] += dt * (axy + daxy)

    def update_weights(self, likelihoods):
        """
        Update particle weights based on their likelihoods.

        Arguments:
            likelihoods (array): Likelihood of each particle
        """
<<<<<<< HEAD
        self.weights = likelihoods + 1e-300
=======
        # TODO: Make faster?
        self.weights.fill(1)
        self.weights *= likelihoods
        self.weights += 1e-300
>>>>>>> 11b8bc0b
        self.weights *= 1 / self.weights.sum()

    def resample_particles(self, method=None):
        """
        Prune unlikely particles and reproduce likely ones.

        Arguments:
            method (str): Optional override of `self.resample_method`
        """
        # Systematic resample
        # https://github.com/rlabbe/filterpy/blob/master/filterpy/monte_carlo/resampling.py
<<<<<<< HEAD
        def systematic():
=======
        def f():
>>>>>>> 11b8bc0b
            positions = (np.arange(self.n) + np.random.random()) * (1.0 / self.n)
            cumulative_weight = np.cumsum(self.weights)
            indexes = np.zeros(self.n, dtype=int)
            i, j = 0, 0
            while i < self.n:
                if positions[i] < cumulative_weight[j]:
                    indexes[i] = j
                    i += 1
                else:
                    j += 1
            return indexes
<<<<<<< HEAD
        # Stratified resample
        # https://github.com/rlabbe/filterpy/blob/master/filterpy/monte_carlo/resampling.py
        def stratified():
            positions = (np.arange(self.n) + np.random.random(self.n)) * (1.0 / self.n)
            cumulative_weight = np.cumsum(self.weights)
            indexes = np.zeros(self.n, dtype=int)
            i, j = 0, 0
            while i < self.n:
                if positions[i] < cumulative_weight[j]:
                    indexes[i] = j
                    i += 1
                else:
                    j += 1
            return indexes
        # Residual resample (vectorized)
        # https://github.com/rlabbe/filterpy/blob/master/filterpy/monte_carlo/resampling.py
        def residual():
=======
        # Residual resample (vectorized)
        # https://github.com/rlabbe/filterpy/blob/master/filterpy/monte_carlo/resampling.py
        def f1a():
>>>>>>> 11b8bc0b
            repetitions = (self.n * self.weights).astype(int)
            initial_indexes = np.repeat(np.arange(self.n), repetitions)
            residuals = self.weights - repetitions
            residuals *= 1 / residuals.sum()
            cumulative_sum = np.cumsum(residuals)
            cumulative_sum[-1] = 1.0
            additional_indexes = np.searchsorted(
                cumulative_sum, np.random.random(self.n - len(initial_indexes)))
            return np.hstack((initial_indexes, additional_indexes))
<<<<<<< HEAD
        # Random choice
        def choice():
            return np.random.choice(np.arange(self.n), size=(self.n, ),
                replace=True, p=self.weights)
        if method is None:
            method = self.resample_method
        if method is 'systematic':
            indexes = systematic()
        elif method is 'stratified':
            indexes = stratified()
        elif method is 'residual':
            indexes = residual()
        elif method is 'choice':
            indexes = choice()
=======
        def f1b():
            repetitions = (self.n * self.weights).astype(int)
            initial_indexes = np.repeat(np.arange(self.n), repetitions)
            residuals = self.weights - repetitions
            residuals += residuals.min()
            residuals *= 1 / residuals.sum()
            additional_indexes = np.random.choice(
                np.arange(self.n), size=(self.n - len(initial_indexes), ), replace=True, p=residuals)
            return np.hstack((initial_indexes, additional_indexes))
        # Random sample
        def f3():
            return np.random.choice(np.arange(self.n), size=(self.n, ), replace=True, p=self.weights)
        indexes = f()
>>>>>>> 11b8bc0b
        self.particles = self.particles[indexes]
        self.weights = self.weights[indexes]
        self.weights *= 1 / self.weights.sum()

    def track(self, datetimes=None, maxdt=0, tile_size=(15, 15),
        axy=(0, 0), axy_sigma=(0, 0), plot=False):
        """
        Track particles through time.

        Temporal arguments (`maxdt`, `axy`, `axy_sigma`) are assumed to be in
        `self.time_unit` time units.
        Tracking results are saved in
        `self.datetimes`, `self.means`, and `self.covariances`.

        Arguments:
            datetimes (array-like): Monotonically increasing sequence of
                datetimes at which to track particles.
                If `None`, defaults to all unique datetimes in `self.observers`.
            maxdt (float): Maximum time delta for an image to match `datetimes`
            tile_size (array-like): Size of reference tiles in pixels (width, height)
            axy (array-like): Mean of random accelerations (x, y)
            axy_sigma (array-like) Standard deviation of random accelerations (x, y)
            plot (bool): Whether to plot results in realtime
        """
        if self.particles is None:
            raise Exception("Particles are not initialized")
        self._initialize_track(datetimes=datetimes, maxdt=maxdt, tile_size=tile_size)
        self.means = [self.particle_mean]
        self.covariances = [self.particle_covariance]
        if plot:
            self.initialize_plot()
            matplotlib.pyplot.pause(2)
        time_deltas = np.array([dt.total_seconds() for dt in np.diff(self.datetimes)])
        time_deltas *= 1.0 / self.time_unit
        for t, dt in zip(self.datetimes[1:], time_deltas):
            self.test_tiles = [None] * len(self.observers)
            self.advance_particles(dt=dt, axy=axy, axy_sigma=axy_sigma)
            likelihoods = self.compute_likelihoods(t, maxdt=maxdt)
            self.update_weights(likelihoods)
            self.resample_particles()
            self.means.append(self.particle_mean)
            self.covariances.append(self.particle_covariance)
            if plot:
                self.update_plot()
                matplotlib.pyplot.pause(1)

    def _initialize_track(self, datetimes=None, maxdt=0, tile_size=(15, 15)):
        """
        Initialize track properties.

        `self.datetimes`: Datetimes are tested to be monotonically increasing,
        duplicates are dropped, those matching no Observers are dropped,
        and an error is thrown if fewer than two remain.

        `self.tiles` and `self.histograms`: For each Observer, the earliest image
        matching a datetime is selected and a reference image tile is extracted
        centered around the weighted mean of the current particles.

        Arguments:
            datetimes (array-like): Monotonically increasing sequence of
                datetimes at which to track particles.
                If `None`, defaults to all unique datetimes in `self.observers`.
            maxdt (float): Maximum time delta for an image to match `datetimes`
            tile_size (array-like): Size of reference tiles in pixels (width, height)
        """
        if datetimes is None:
            datetimes = np.sort(np.hstack((obs.datetimes for obs in self.observers)))
        datetimes = np.unique(datetimes)
        # Datetimes must be stricly increasing
        # NOTE: Not necessary if default datetimes
        time_deltas = np.array([dt.total_seconds() for dt in np.diff(datetimes)])
        if any(time_deltas < 0):
            raise ValueError("Datetimes are not monotonically increasing")
        # Drop datetimes not matching any Observer
        # NOTE: Not necessary if default datetimes
        nearest = []
        for observer in self.observers:
            indices = np.searchsorted(observer.datetimes, datetimes, side='left')
            indices = np.where(indices < 0, 1, indices)
            n = len(observer.datetimes)
            indices = np.where(indices > n - 1, n - 1, indices)
            nearest.append(np.column_stack((
                observer.datetimes[indices - 1],
                observer.datetimes[indices])))
        dt = abs(np.hstack(nearest) - datetimes.reshape(-1, 1))
        has_match = dt <= datetime.timedelta(seconds=maxdt * self.time_unit)
        has_any_match = np.any(has_match, axis=1)
        if not all(has_any_match):
            warnings.warn("Dropping datetimes not matching any Observers")
            datetimes = datetimes[has_any_match]
            has_match = has_match[has_any_match, :]
        if len(datetimes) < 2:
            raise ValueError("Fewer than two valid datetimes")
        self.datetimes = datetimes
        # Initialize each Observer at first matching datetime
        self.tiles = [None] * len(self.observers)
        self.histograms = [None] * len(self.observers)
        self.duvs = [None] * len(self.observers)
        center_xyz = self.particle_mean[:, 0:3]
        for i, observer in enumerate(self.observers):
            # NOTE: May be faster to retrieve index of match in earlier loop
            try:
                ti = np.nonzero(np.any(has_match[:, (i * 2):(i * 2) + 2], axis=1))[0][0]
            except IndexError:
                # Skip Observer if no matching image
                continue
<<<<<<< HEAD
            img = observer.index(self.datetimes[ti], max_seconds=maxdt * self.time_unit)
            center_uv = observer.project(center_xyz, img=img)
            box = observer.tile_box(center_uv, size=tile_size)
            self.duvs[i] = center_uv[0] - box.reshape(2, -1).mean(axis=0)
            self.tiles[i], self.histograms[i] = self._prepare_tile_histogram(
                obs=i, img=img, box=box)

    def _prepare_tile_histogram(self, obs, img, box):
        tile = self.observers[obs].extract_tile(box=box, img=img)
        if tile.ndim > 2:
            tile = helpers.rgb_to_gray(tile, **self.grayscale)
        tile = helpers.normalize(tile)
        histogram = helpers.compute_cdf(tile, return_inverse=False)
        tile_low = scipy.ndimage.filters.median_filter(tile, **self.highpass)
        tile -= tile_low
        return tile, histogram

    def _prepare_test_tile(self, obs, img, box, template):
        tile = self.observers[obs].extract_tile(box=box, img=img)
        if tile.ndim > 2:
            tile = helpers.rgb_to_gray(tile, **self.grayscale)
        tile = helpers.normalize(tile)
        tile = helpers.match_histogram(tile, template=template)
        tile_low = scipy.ndimage.filters.median_filter(tile, **self.highpass)
        tile -= tile_low
        return tile
=======
            img = observer.index(img=self.datetimes[ti], max_seconds=maxdt * self.time_unit)
            center_uv = observer.project(center_xyz, img=img)
            box = observer.tile_box(center_uv, size=tile_size)
            self.duvs[i] = center_uv[0] - box.reshape(2, -1).mean(axis=0)
            # TODO: Process outside Observer.extract_tile
            self.tiles[i] = observer.extract_tile(
                box, img=img, gray=dict(method='pca'), highpass=dict(size=(5, 5)),
                subpixel=False, uv=center_uv)
            temp = np.atleast_3d(observer.extract_tile(box, img=img))
            self.histograms[i] = [helpers.compute_cdf(temp[:, :, b], return_inverse=False)
                for b in range(temp.shape[2])]
>>>>>>> 11b8bc0b

    def compute_likelihoods(self, t, maxdt=0):
        """
        Compute the likelihoods of the particles summed across all observers.

        Arguments:
            t (datetime): Date and time at which to query Observers
        """
        log_likelihoods = [self._compute_observer_log_likelihoods(observer, t, maxdt)
            for observer in self.observers]
        return np.exp(-sum(log_likelihoods))

    def _compute_observer_log_likelihoods(self, observer, t, maxdt=0):
        """
        Compute the log likelihoods of each particle for an Observer.

        Arguments:
            t (datetime): Date and time at which to query Observer
            obsberver (Observer): Observer object
        """
        i = self.observers.index(observer)
        # Select image
        try:
<<<<<<< HEAD
=======
            # TODO: Control
>>>>>>> 11b8bc0b
            img = observer.index(t, max_seconds=maxdt * self.time_unit)
        except IndexError:
            # If no image, return a constant log likelihood
            return np.array([0.0])
        # Build image box around all particles, with a buffer for template matching
        # -1, +1 adjustment ensures SSE size > 3 pixels (5+) for cubic spline interpolation
        # TODO: Adjust minimum size based on interpolation order
        uv = observer.project(self.particles[:, 0:3], img=img)
        halfsize = np.multiply(self.tiles[i].shape[0:2][::-1], 0.5)
<<<<<<< HEAD
        box = np.vstack((
            np.floor(uv.min(axis=0) - halfsize) - 1,
            np.ceil(uv.max(axis=0) + halfsize) + 1)).astype(int).flatten()
        if any(~observer.grid.inbounds(box.reshape(2, -2))):
            raise IndexError("Particle bounding box extends past image bounds: " + str(box))
        # Extract test tile
        self.test_tiles[i] = self._prepare_test_tile(
            obs=i, img=img, box=box, template=self.histograms[i])
=======
        # TEMP: Test if even tile size is the problem
        # box = np.vstack((
        #     np.floor(uv.min(axis=0) - halfsize) - 1,
        #     np.ceil(uv.max(axis=0) + halfsize) + 1)).astype(int)
        center_uv = observer.project(self.particle_mean[:, 0:3], img=img)
        box = observer.tile_box(center_uv, size=(71, 71))
        if any(~observer.grid.inbounds(box.reshape(2, -2))):
            # Tile extends beyond image bounds
            raise IndexError("Particle bounding box extends beyond image bounds: " + str(box))
        # Extract test tile
        self.test_tiles[i] = observer.extract_tile(box=box, template=self.histograms[i],
            img=img, gray=dict(method='pca'), highpass=dict(size=(5, 5)), subpixel=False)
>>>>>>> 11b8bc0b
        # Compute area-averaged sum of squares error
        sse = cv2.matchTemplate(self.test_tiles[i].astype(np.float32),
            templ=self.tiles[i].astype(np.float32), method=cv2.TM_SQDIFF)
        sse *= 1.0 / (self.tiles[i].shape[0] * self.tiles[i].shape[1])
        # Sample at projected particles
        # SSE tile box is shrunk by halfsize of reference tile - 0.5 pixel
        box_edge = halfsize - 0.5
        sse_box = box + np.hstack((box_edge, -box_edge))
        # Shift box by subpixel offset
        sse_box += np.tile(self.duvs[i], 2)
        sampled_sse = observer.sample_tile(uv, tile=sse,
<<<<<<< HEAD
            box=sse_box, grid=False, **self.interpolation)
=======
            box=sse_box, grid=False, **dict(kx=3, ky=3))
>>>>>>> 11b8bc0b
        return sampled_sse * (1.0 / observer.sigma**2)

    def initialize_plot(self):
        # useful plot:
        # map of mean position and particles
        # test_tile with reference tile as box
        # particles projected
        """
        Initialize animation plot.
        Warning: Do not use with multiprocessing!
        """
        matplotlib.pyplot.ion()
        nplots = len(self.observers) + 1
        self.fig, self.ax = matplotlib.pyplot.subplots(
            nrows=1, ncols=nplots, figsize=(10 * nplots, 10))
        self.fig.tight_layout()
        self.meplot = self.ax[0].scatter(
            self.means[0][0, 0], self.means[0][0, 1],
            color='red', s=50, label='Mean position')
        v = np.hypot(self.particles[:, 3], self.particles[:, 4])
        self.pa_plot = self.ax[0].quiver(
            self.particles[:, 0], self.particles[:, 1],
            self.particles[:, 3] / v, self.particles[:, 4] / v, v,
            cmap=matplotlib.pyplot.cm.gnuplot2, clim=(0, 15), alpha=0.2, linewidths=0)
        self.ax[0].legend()
        self.ax[0].set_xlabel('X')
        self.ax[0].set_ylabel('Y')
        self.ax[0].axis('equal')
        self.ax[0].set_xlim(self.means[0][0, 0] - 50, self.means[0][0, 0] + 50)
        self.ax[0].set_ylim(self.means[0][0, 1] - 50, self.means[0][0, 1] + 50)
        self.cb = matplotlib.pyplot.colorbar(self.pa_plot, ax=self.ax[0],
            orientation='horizontal', aspect=30, pad=0.07)
        self.cb.set_label('Speed')
        self.cb.solids.set_edgecolor('face')
        self.cb.solids.set_alpha(1)
        # for i, tile in enumerate(self.tiles):
        #     if tile is not None:
        #         self.ax[i + 1].imshow(tile, cmap='Greys_r')

    def update_plot(self):
        """
        Update animation plot.
        """
        self.meplot.remove()
        means = np.vstack(self.means)
        self.meplot = self.ax[0].scatter(means[:, 0], means[:, 1], s=50, c='red')
        v = np.hypot(self.particles[:, 3], self.particles[:, 4])
        self.pa_plot.remove()
        self.pa_plot = self.ax[0].quiver(
            self.particles[:, 0], self.particles[:, 1],
            self.particles[:, 3] / v, self.particles[:, 4] / v, v,
            scale=50, cmap=matplotlib.pyplot.cm.gnuplot2, clim=[0, 15], alpha=0.2)
        self.ax[0].set_xlim(means[-1, 0] - 50, means[-1, 0] + 50)
        self.ax[0].set_ylim(means[-1, 1] - 50, means[-1, 1] + 50)
        for i, tile in enumerate(self.test_tiles):
            if tile is not None:
                self.ax[i + 1].imshow(tile, cmap='Greys_r')<|MERGE_RESOLUTION|>--- conflicted
+++ resolved
@@ -1,8 +1,4 @@
-<<<<<<< HEAD
 from .imports import (np, cv2, warnings, datetime, matplotlib, scipy)
-=======
-from .imports import (np, cv2, warnings, datetime, matplotlib)
->>>>>>> 11b8bc0b
 from . import (helpers)
 
 class Tracker(object):
@@ -36,13 +32,10 @@
         self.observers = observers
         self.dem = dem
         self.time_unit = time_unit
-<<<<<<< HEAD
         self.resample_method = resample_method
         self.grayscale = grayscale
         self.highpass = highpass
         self.interpolation = interpolation
-=======
->>>>>>> 11b8bc0b
         # Placeholders: particles
         self.particles = None
         self.weights = None
@@ -117,14 +110,7 @@
         Arguments:
             likelihoods (array): Likelihood of each particle
         """
-<<<<<<< HEAD
         self.weights = likelihoods + 1e-300
-=======
-        # TODO: Make faster?
-        self.weights.fill(1)
-        self.weights *= likelihoods
-        self.weights += 1e-300
->>>>>>> 11b8bc0b
         self.weights *= 1 / self.weights.sum()
 
     def resample_particles(self, method=None):
@@ -136,11 +122,7 @@
         """
         # Systematic resample
         # https://github.com/rlabbe/filterpy/blob/master/filterpy/monte_carlo/resampling.py
-<<<<<<< HEAD
         def systematic():
-=======
-        def f():
->>>>>>> 11b8bc0b
             positions = (np.arange(self.n) + np.random.random()) * (1.0 / self.n)
             cumulative_weight = np.cumsum(self.weights)
             indexes = np.zeros(self.n, dtype=int)
@@ -152,7 +134,6 @@
                 else:
                     j += 1
             return indexes
-<<<<<<< HEAD
         # Stratified resample
         # https://github.com/rlabbe/filterpy/blob/master/filterpy/monte_carlo/resampling.py
         def stratified():
@@ -170,11 +151,6 @@
         # Residual resample (vectorized)
         # https://github.com/rlabbe/filterpy/blob/master/filterpy/monte_carlo/resampling.py
         def residual():
-=======
-        # Residual resample (vectorized)
-        # https://github.com/rlabbe/filterpy/blob/master/filterpy/monte_carlo/resampling.py
-        def f1a():
->>>>>>> 11b8bc0b
             repetitions = (self.n * self.weights).astype(int)
             initial_indexes = np.repeat(np.arange(self.n), repetitions)
             residuals = self.weights - repetitions
@@ -184,7 +160,6 @@
             additional_indexes = np.searchsorted(
                 cumulative_sum, np.random.random(self.n - len(initial_indexes)))
             return np.hstack((initial_indexes, additional_indexes))
-<<<<<<< HEAD
         # Random choice
         def choice():
             return np.random.choice(np.arange(self.n), size=(self.n, ),
@@ -199,21 +174,6 @@
             indexes = residual()
         elif method is 'choice':
             indexes = choice()
-=======
-        def f1b():
-            repetitions = (self.n * self.weights).astype(int)
-            initial_indexes = np.repeat(np.arange(self.n), repetitions)
-            residuals = self.weights - repetitions
-            residuals += residuals.min()
-            residuals *= 1 / residuals.sum()
-            additional_indexes = np.random.choice(
-                np.arange(self.n), size=(self.n - len(initial_indexes), ), replace=True, p=residuals)
-            return np.hstack((initial_indexes, additional_indexes))
-        # Random sample
-        def f3():
-            return np.random.choice(np.arange(self.n), size=(self.n, ), replace=True, p=self.weights)
-        indexes = f()
->>>>>>> 11b8bc0b
         self.particles = self.particles[indexes]
         self.weights = self.weights[indexes]
         self.weights *= 1 / self.weights.sum()
@@ -320,7 +280,6 @@
             except IndexError:
                 # Skip Observer if no matching image
                 continue
-<<<<<<< HEAD
             img = observer.index(self.datetimes[ti], max_seconds=maxdt * self.time_unit)
             center_uv = observer.project(center_xyz, img=img)
             box = observer.tile_box(center_uv, size=tile_size)
@@ -347,19 +306,6 @@
         tile_low = scipy.ndimage.filters.median_filter(tile, **self.highpass)
         tile -= tile_low
         return tile
-=======
-            img = observer.index(img=self.datetimes[ti], max_seconds=maxdt * self.time_unit)
-            center_uv = observer.project(center_xyz, img=img)
-            box = observer.tile_box(center_uv, size=tile_size)
-            self.duvs[i] = center_uv[0] - box.reshape(2, -1).mean(axis=0)
-            # TODO: Process outside Observer.extract_tile
-            self.tiles[i] = observer.extract_tile(
-                box, img=img, gray=dict(method='pca'), highpass=dict(size=(5, 5)),
-                subpixel=False, uv=center_uv)
-            temp = np.atleast_3d(observer.extract_tile(box, img=img))
-            self.histograms[i] = [helpers.compute_cdf(temp[:, :, b], return_inverse=False)
-                for b in range(temp.shape[2])]
->>>>>>> 11b8bc0b
 
     def compute_likelihoods(self, t, maxdt=0):
         """
@@ -383,10 +329,6 @@
         i = self.observers.index(observer)
         # Select image
         try:
-<<<<<<< HEAD
-=======
-            # TODO: Control
->>>>>>> 11b8bc0b
             img = observer.index(t, max_seconds=maxdt * self.time_unit)
         except IndexError:
             # If no image, return a constant log likelihood
@@ -396,7 +338,6 @@
         # TODO: Adjust minimum size based on interpolation order
         uv = observer.project(self.particles[:, 0:3], img=img)
         halfsize = np.multiply(self.tiles[i].shape[0:2][::-1], 0.5)
-<<<<<<< HEAD
         box = np.vstack((
             np.floor(uv.min(axis=0) - halfsize) - 1,
             np.ceil(uv.max(axis=0) + halfsize) + 1)).astype(int).flatten()
@@ -405,20 +346,6 @@
         # Extract test tile
         self.test_tiles[i] = self._prepare_test_tile(
             obs=i, img=img, box=box, template=self.histograms[i])
-=======
-        # TEMP: Test if even tile size is the problem
-        # box = np.vstack((
-        #     np.floor(uv.min(axis=0) - halfsize) - 1,
-        #     np.ceil(uv.max(axis=0) + halfsize) + 1)).astype(int)
-        center_uv = observer.project(self.particle_mean[:, 0:3], img=img)
-        box = observer.tile_box(center_uv, size=(71, 71))
-        if any(~observer.grid.inbounds(box.reshape(2, -2))):
-            # Tile extends beyond image bounds
-            raise IndexError("Particle bounding box extends beyond image bounds: " + str(box))
-        # Extract test tile
-        self.test_tiles[i] = observer.extract_tile(box=box, template=self.histograms[i],
-            img=img, gray=dict(method='pca'), highpass=dict(size=(5, 5)), subpixel=False)
->>>>>>> 11b8bc0b
         # Compute area-averaged sum of squares error
         sse = cv2.matchTemplate(self.test_tiles[i].astype(np.float32),
             templ=self.tiles[i].astype(np.float32), method=cv2.TM_SQDIFF)
@@ -430,11 +357,7 @@
         # Shift box by subpixel offset
         sse_box += np.tile(self.duvs[i], 2)
         sampled_sse = observer.sample_tile(uv, tile=sse,
-<<<<<<< HEAD
             box=sse_box, grid=False, **self.interpolation)
-=======
-            box=sse_box, grid=False, **dict(kx=3, ky=3))
->>>>>>> 11b8bc0b
         return sampled_sse * (1.0 / observer.sigma**2)
 
     def initialize_plot(self):
