# [Mac OS] Parallel requires disabling default matplotlib backend
import matplotlib
matplotlib.use('agg')

import glimpse
from glimpse.imports import (datetime, np, os)
import glob
import itertools
import os

<<<<<<< HEAD
# [Mac OS] Parallel may require disabling use of numpy.matmul() in Camera
glimpse.config.use_numpy_matmul(False)
# Required if numpy is built using OpenBLAS or MKL!
os.environ['OMP_NUM_THREADS'] = '1'

=======
# Required if numpy is built using OpenBLAS or MKL!
os.environ['OMP_NUM_THREADS']='1'

#glimpse.config.use_numpy_matmul(False)
>>>>>>> b3100a09
# ---- Constants ----

DATA_DIR = 'data'
DEM_DIR = os.path.join(DATA_DIR, 'dem')
IMG_DIR = 'images'
CAM_DIR = 'images_json'
MAX_DEPTH = 30e3 # Camera world units (meters)
STATIONS = ('AK01b', 'AK10b')

# ---- Prepare Observers ----

start = datetime.datetime(2013, 6, 12, 20)
end = datetime.datetime(2013, 6, 15, 20)
observers = []
for station in STATIONS:
    station_dir = os.path.join(DATA_DIR, station)
    cam_paths = glob.glob(os.path.join(station_dir, CAM_DIR, '*.json'))
    cam_paths.sort()
    basenames = [glimpse.helpers.strip_path(path) for path in cam_paths]
    images = [glimpse.Image(
        path=os.path.join(station_dir, IMG_DIR, basename + '.JPG'),
        cam=os.path.join(station_dir, CAM_DIR, basename + '.json'))
        for basename in basenames]
    datetimes = np.array([img.datetime for img in images])
    inrange = np.logical_and(datetimes > start, datetimes < end)
    observers.append(glimpse.Observer(list(np.array(images)[inrange])))

# ---- Prepare DEM ----

boxes = [obs.images[0].cam.viewbox(MAX_DEPTH)
    for obs in observers]
box = glimpse.helpers.intersect_boxes(boxes)
paths = glob.glob(os.path.join(DEM_DIR, '*.tif'))
paths.sort()
path = paths[0]
dem = glimpse.Raster.read(path, xlim=box[0::3], ylim=box[1::3])
dem.crop(zlim=(0, np.inf))
dem.fill_crevasses(mask=~np.isnan(dem.Z), fill=True)

# ---- Prepare viewshed ----

for obs in observers:
    dem.fill_circle(obs.xyz, radius=100)
viewshed = dem.copy()
viewshed.Z = np.ones(dem.shape, dtype=bool)
for obs in observers:
    viewshed.Z &= dem.viewshed(obs.xyz)

# ---- Run Tracker ----

xy0 = np.array((4.988e5, 6.78186e6))
xy = xy0 + np.vstack([xy for xy in
    itertools.product(range(-400, 300, 50), range(-400, 300, 50))])
time_unit = datetime.timedelta(days=1)
<<<<<<< HEAD
motion_model = glimpse.CylindricalMotionModel(aUTz_sigma=(2.0 / 0.7, 0.05, 0.2))
# motion_model = glimpse.CartesianMotionModel(axyz_sigma=(2.0, 2.0, 0.2))
tracker = glimpse.Tracker(
    observers=observers, motion_model=motion_model, dem=dem, dem_sigma=3,
    viewshed=viewshed, time_unit=time_unit)
tracks = tracker.track(
    xy=xy, n=5000, xy_sigma=(2, 2), vxyz_sigma=(5, 5, 0.2),
    tile_size=(15, 15), n_processes=4, return_particles=False)
=======
motion_model = glimpse.CylindricalMotionModel(aUTz_sigma=(2.0/0.7,0.05,0.2))
#motion_model = glimpse.CartesianMotionModel(axyz_sigma=(2.0,2.0,0.2))
tracker = glimpse.Tracker(
    observers=observers, motion_model=motion_model, dem=dem, dem_sigma=3, viewshed=viewshed, time_unit=time_unit)
tracks = tracker.track(
    xy=xy, n=5000, xy_sigma=(2, 2), vxyz_sigma=(5, 5, 0.2),
    tile_size=(15, 15), n_processes=4, return_particles=False)

#n=3555 upper limit before major slowdown
>>>>>>> b3100a09

# ---- Plot tracks ----

tracks.plot_xy(start=dict(color='green'), mean=dict(color='red'), sigma=dict(alpha=0.25))<|MERGE_RESOLUTION|>--- conflicted
+++ resolved
@@ -8,18 +8,11 @@
 import itertools
 import os
 
-<<<<<<< HEAD
 # [Mac OS] Parallel may require disabling use of numpy.matmul() in Camera
 glimpse.config.use_numpy_matmul(False)
 # Required if numpy is built using OpenBLAS or MKL!
 os.environ['OMP_NUM_THREADS'] = '1'
 
-=======
-# Required if numpy is built using OpenBLAS or MKL!
-os.environ['OMP_NUM_THREADS']='1'
-
-#glimpse.config.use_numpy_matmul(False)
->>>>>>> b3100a09
 # ---- Constants ----
 
 DATA_DIR = 'data'
@@ -74,7 +67,6 @@
 xy = xy0 + np.vstack([xy for xy in
     itertools.product(range(-400, 300, 50), range(-400, 300, 50))])
 time_unit = datetime.timedelta(days=1)
-<<<<<<< HEAD
 motion_model = glimpse.CylindricalMotionModel(aUTz_sigma=(2.0 / 0.7, 0.05, 0.2))
 # motion_model = glimpse.CartesianMotionModel(axyz_sigma=(2.0, 2.0, 0.2))
 tracker = glimpse.Tracker(
@@ -83,17 +75,6 @@
 tracks = tracker.track(
     xy=xy, n=5000, xy_sigma=(2, 2), vxyz_sigma=(5, 5, 0.2),
     tile_size=(15, 15), n_processes=4, return_particles=False)
-=======
-motion_model = glimpse.CylindricalMotionModel(aUTz_sigma=(2.0/0.7,0.05,0.2))
-#motion_model = glimpse.CartesianMotionModel(axyz_sigma=(2.0,2.0,0.2))
-tracker = glimpse.Tracker(
-    observers=observers, motion_model=motion_model, dem=dem, dem_sigma=3, viewshed=viewshed, time_unit=time_unit)
-tracks = tracker.track(
-    xy=xy, n=5000, xy_sigma=(2, 2), vxyz_sigma=(5, 5, 0.2),
-    tile_size=(15, 15), n_processes=4, return_particles=False)
-
-#n=3555 upper limit before major slowdown
->>>>>>> b3100a09
 
 # ---- Plot tracks ----
 
