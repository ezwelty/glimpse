import datetime
import pytest
import numpy as np
import scipy.misc
import image
import dem as DEM
import ransac
import matplotlib.pyplot as plt
import cv2

# ---- Camera ----

reload(image)

def test_camera_init_with_fmm(fmm=[10, 10], sensorsz=[30, 20]):
    cam = image.Camera(fmm=fmm, sensorsz=sensorsz)
    assert np.array_equal(cam.f, fmm * cam.imgsz / sensorsz)

def test_camera_resize(imgsz=[100, 100]):
    cam = image.Camera(imgsz=imgsz)
    cam.resize(0.5)
    assert np.array_equiv(cam.imgsz * 2, imgsz)
    cam = cam.resize(2)
    assert np.array_equiv(cam.imgsz, imgsz)

def test_camera_idealize(k=1, c=1, p=1):
    cam = image.Camera(k=k, c=c, p=p)
    cam.idealize()
    assert cam.k[0] == 0
    cam = image.Camera(k=k, c=c, p=p).idealize()
    assert cam.k[0] == 0

def test_camera_reprojection_ideal(tol=1e-13):
    cam = image.Camera(xyz=[1, 2, -3], viewdir=[10, 20, -30])
    uv = np.random.rand(1000, 2) * cam.imgsz
    dxyz = cam.invproject(uv)
    uv2 = cam.project(dxyz, directions=True)
    assert np.abs(uv - uv2).max() < tol
    
def test_camera_reprojection_distorted(tol=0.2):
    cam = image.Camera(xyz=[1, 2, -3], viewdir=[10, 20, -30], k = [0.1, -0.1] * 3, p = [0.01, -0.01])
    uv = np.random.rand(1000, 2) * cam.imgsz
    dxyz = cam.invproject(uv)
    uv2 = cam.project(dxyz, directions=True)
    assert np.abs(uv - uv2).max() < tol

# ---- Exif ----

reload(image)

def test_exif_test_image():
    path = "tests/AK10b_20141013_020336.JPG"
    exif = image.Exif(path)
    assert np.array_equiv(exif.size, scipy.misc.imread(path).shape[0:2][::-1])
    assert exif.fmm == 20
    assert exif.make == "NIKON CORPORATION"
    assert exif.model == "NIKON D200"
    assert exif.iso == 200
    assert exif.shutter == 0.0125
    assert exif.aperture == 8
    assert exif.datetime == datetime.datetime(2014, 10, 13, 2, 3, 36, 28)

def text_exif_subecond():
    path = "tests/AK10b_20141013_020336.JPG"
    exif = image.Exif(path)
    assert exif.datetime == datetime.datetime(2014, 10, 13, 2, 3, 36, 28)
    exif.tags['EXIF SubSecTimeOriginal'] = None
    assert exif.datetime == datetime.datetime(2014, 10, 13, 2, 3, 36)

# ---- Image ----

reload(image)

def test_image_init():
    path = "tests/AK10b_20141013_020336.JPG"
    # Defaults
    img = image.Image(path)
    assert img.path == path
    assert img.datetime == img.exif.datetime
    assert all(img.cam.imgsz == img.exif.size)
    sensorsz = image.get_sensor_size(img.exif.make, img.exif.model)
    assert all(img.cam.f == img.exif.fmm * img.exif.size / sensorsz)
    # Override defaults
    img_time = datetime.datetime(2014, 10, 13)
    camera_args = {'imgsz': [100, 100], 'sensorsz': [10, 10]}
    img = image.Image(path, datetime=img_time, camera_args=camera_args)
    assert img.datetime == img_time
    assert all(img.cam.imgsz == camera_args['imgsz'])
    assert all(img.cam.f == img.exif.fmm * np.divide(camera_args['imgsz'], camera_args['sensorsz']))

def test_image_read():
    path = "tests/AK10b_20141013_020336.JPG"
    # Default size
    img = image.Image(path)
    I = img.read()
    assert all(I.shape[0:2][::-1] == img.cam.imgsz)
    # Resize camera
    img.cam.resize(0.5)
    I = img.read()
    assert all(I.shape[0:2][::-1] == img.cam.imgsz)

# ---- DEM ----

reload(DEM)

def test_dem_defaults():
    Z = np.zeros([3, 3])    
    dem = DEM.DEM(Z)
    assert np.array_equal(dem.xlim, np.array([0., 3.]))
    assert np.array_equal(dem.ylim, np.array([3., 0.]))
    assert np.array_equal(dem.x, np.array([0.5,  1.5,  2.5]))
    assert np.array_equal(dem.y, np.array([2.5,  1.5,  0.5]))
    assert np.array_equal(dem.X, np.array([dem.x, dem.x, dem.x]))
    assert np.array_equal(dem.Y, np.array([dem.y, dem.y, dem.y]).transpose())
    assert np.array_equal(dem.zlim, np.array([0., 0.]))
    assert np.array_equal(dem.n, np.array([3, 3]))
    assert np.array_equal(dem.d, np.array([1., -1.]))
    assert np.array_equal(dem.min, np.array([0., 0., 0.]))
    assert np.array_equal(dem.max, np.array([3., 3., 0.]))

def test_dem_xy():
    xlim = [0, 3]
    ylim = [3, 0]
    x = [0.5, 1.5, 2.5]
    y = [2.5, 1.5, 0.5]
    X = [x, x, x]
    Y = np.asarray([y, y, y]).transpose()
    Z = np.zeros([3, 3])
    # Initialize from xlim, ylim
    dem = DEM.DEM(Z, x=xlim, y=ylim)
    assert np.array_equiv(dem.xlim, xlim)
    assert np.array_equiv(dem.ylim, ylim)
    assert np.array_equiv(dem.x, x)
    assert np.array_equiv(dem.y, y)
    assert np.array_equiv(dem.X, X)
    assert np.array_equiv(dem.Y, Y)
    # Initialize from x, y
    dem = DEM.DEM(Z, x=x, y=y)
    assert np.array_equiv(dem.xlim, xlim)
    assert np.array_equiv(dem.ylim, ylim)
    # Initialize from X, Y
    dem = DEM.DEM(Z, x=X, y=Y)
    assert np.array_equiv(dem.xlim, xlim)
    assert np.array_equiv(dem.ylim, ylim)
    assert np.array_equiv(dem.x, x)
    assert np.array_equiv(dem.y, y)

def test_dem_sample(tol = 1e-13):
    Z = np.reshape(range(0, 16, 1), [4, 4])
    dem = DEM.DEM(Z, [-0.5, 3.5], [-0.5, 3.5])
    # Sample cells centers along diagonal
    xy_diagonal = np.array([dem.x, dem.y]).transpose()
    dz_points = dem.sample(xy_diagonal) - dem.Z.diagonal()
    assert np.all(dz_points < tol)
    # Sample cell center grid
    dz_grid = dem.sample_grid(dem.x, dem.y) - dem.Z
    assert np.all(dz_grid < tol)
    # Sample transect through cell centers
    x_transect = np.arange(0, 3.5, 0.5)
    dz_transect = dem.sample_grid(x_transect, 0).flatten() - x_transect
    assert np.all(dz_transect < tol)
        
def test_dem_crop_ascending():
    Z = np.arange(1, 10, 1).reshape([3, 3])
    dem = DEM.DEM(Z, [0, 3], [0, 3])
    # Out of bounds
    with pytest.raises(Exception):
        dem.crop([3, 5])
    # Equal bounds
    cdem = dem.crop(xlim=[0, 3], ylim=[0, 3])
    assert np.array_equal(dem.Z, cdem.Z)
    # Crop bounds: x left edge
    cdem = dem.crop(xlim=[0, 2])
    assert np.array_equiv(cdem.xlim, [0, 2])
    assert np.array_equiv(cdem.Z, Z[:, 0:2])
    # Crop bounds: x right edge (w/ overshoot)
    cdem = dem.crop(xlim=[2, 4])
    assert np.array_equiv(cdem.xlim, [2, 3])
    assert np.array_equiv(cdem.Z, Z[:, 2:3])
    # Crop bounds: y top edge
    cdem = dem.crop(ylim=[0, 2])
    assert np.array_equiv(cdem.ylim, [0, 2])
    assert np.array_equiv(cdem.Z, Z[0:2, :])
    # Crop bounds: y bottom edge (w/ overshoot)
    cdem = dem.crop(ylim=[2, 4])
    assert np.array_equiv(cdem.ylim, [2, 3])
    assert np.array_equiv(cdem.Z, Z[2:3, :])
    # Crop bounds: x, y interior
    cdem = dem.crop(xlim=[1, 2], ylim=[1, 2])
    assert np.array_equiv(cdem.xlim, [1, 2])
    assert np.array_equiv(cdem.ylim, [1, 2])
    assert np.array_equiv(cdem.Z, Z[1:2, 1:2])
    # Crop bounds: x, y interior (non-edges)
    cdem = dem.crop(xlim=[1.5, 1.9], ylim=[1, 1.9])
    assert np.array_equiv(cdem.xlim, [1, 2])
    assert np.array_equiv(cdem.ylim, [1, 2])
    assert np.array_equiv(cdem.Z, Z[1:2, 1:2])
    
def test_dem_crop_descending():
    Z = np.arange(1, 10, 1).reshape([3, 3])
    dem = DEM.DEM(Z, [3, 0], [3, 0])
    # Equal bounds
    cdem = dem.crop(xlim=[0, 3], ylim=[0, 3])
    assert np.array_equal(dem.xlim, cdem.xlim)
    assert np.array_equal(dem.Z, cdem.Z)
    # Crop bounds: x, y interior (non-edges)
    cdem = dem.crop(xlim=[1.5, 1.9], ylim=[1, 1.9])
    assert np.array_equiv(cdem.xlim, [2, 1])
    assert np.array_equiv(cdem.ylim, [2, 1])
    assert np.array_equiv(cdem.Z, Z[1:2, 1:2])

def test_dem_resize():
    Z = np.zeros([10, 10])
    dem = DEM.DEM(Z)
    # Downsize
    rdem = dem.resize(0.5)
    assert np.array_equal(rdem.d, dem.d * 2)
    assert np.array_equal(rdem.xlim, dem.xlim)
    # Upsize
    rdem = dem.resize(2)
    assert np.array_equal(rdem.d, dem.d / 2)
    assert np.array_equal(rdem.xlim, dem.xlim)

# ---- RANSAC (test models) ----

def test_ransac_polynomial():
    model = ransac.Polynomial(1)
    data = np.array([
        [0, 0],
        [1.1, 1.0],
        [1.9, 2.0],
        [3.1, 3.1],
        [3.0, 0.1],
        [0.1, 3.0],
        [4.1, 4.0]])
    inliers = [0, 1, 2, 3, 6]
    rparams, idx = ransac.ransac(data, model, sample_size=2, max_error=0.5, min_inliers=2, iterations=10)
    assert np.isin(idx, inliers).all()
    # # Plot
    # plt.figure()
    # plt.scatter(data[:, 0], data[:, 1], c='grey')
    # params = model.fit(data)
    # plt.plot(data[:, 0], model.predict(params, data), c='grey')
    # rparams, idx = ransac.ransac(data, model, sample_size=2, max_error=0.5, min_inliers=2, iterations=10)
    # plt.scatter(data[idx, 0], data[idx, 1], c='red')
    # plt.plot(data[:, 0], model.predict(rparams, data), c='red')

# ---- RANSAC (camera models) ----

# Rotate camera
img = image.Image("tests/AK10b_20141013_020336.JPG")
cam = img.cam.copy()
cam.viewdir = [2, 2, 2]
# Project image
Ia = img.read()
Ib = img.project(cam)
# Match features
sift = cv2.SIFT()
Ka, Da = sift.detectAndCompute(Ia, None)
Kb, Db = sift.detectAndCompute(Ib, None)
index_params = dict(algorithm = 0, trees = 5)
search_params = dict(checks = 50)
flann = cv2.FlannBasedMatcher(index_params, search_params)
matches = flann.knnMatch(Da, Db, k=2)
A = np.array([Ka[m.queryIdx].pt for m,n in matches])
B = np.array([Kb[m.trainIdx].pt for m,n in matches])

def test_ransac_camera_viewdir(tol=0.001):
    # Optimize viewdir with ransac.ransac
    data = np.column_stack((B, img.cam.invproject(A)))
<<<<<<< HEAD
    model = ransac.Camera(cam=img.cam.copy(), directions=True, params={'viewdir': True})
    rparams, idx = ransac.ransac(data, model, sample_size=8, max_error=2, min_inliers=10, iterations=1e3)
=======
    model = ransac.Camera(cam=image.Camera(vector=img.cam.vector), directions=True, params={'viewdir': True})
    rparams, idx = ransac.ransac(data, model, sample_size=300, max_error=10, min_inliers=200, iterations=1e4)
>>>>>>> 081c4811
    assert np.all((rparams - cam.viewdir) < abs(tol))
    err = model.errors(rparams, data)[idx]
    rmse = (np.sum(err ** 2) / len(err)) ** 0.5
    assert rmse < 0.5
    # # Plot
    # plt.figure(figsize=(12,8))
    # plt.imshow(Ia)
    # plt.imshow(Ib, alpha=0.5)
    # plt.quiver(A[:, 0], A[:, 1], B[:, 0] - A[:, 0], B[:, 1] - A[:, 1], color = 'green', scale=1, scale_units='xy', angles='xy')
    # plt.quiver(A[idx, 0], A[idx, 1], B[idx, 0] - A[idx, 0], B[idx, 1] - A[idx, 1], color = 'red', scale=1, scale_units='xy', angles='xy')

def test_camera_optimize_viewdir(tol=0.001):
    # Optimize viewdir with Camera.optimize
    uv = B
    dxyz = img.cam.invproject(A)
    ransac_cam = img.cam.optimize(uv, dxyz, directions=True, params={'viewdir': True}, use_ransac=True, iterations=1e3)
    assert np.all((ransac_cam.viewdir - cam.viewdir) < abs(tol))<|MERGE_RESOLUTION|>--- conflicted
+++ resolved
@@ -5,12 +5,9 @@
 import image
 import dem as DEM
 import ransac
-import matplotlib.pyplot as plt
 import cv2
 
 # ---- Camera ----
-
-reload(image)
 
 def test_camera_init_with_fmm(fmm=[10, 10], sensorsz=[30, 20]):
     cam = image.Camera(fmm=fmm, sensorsz=sensorsz)
@@ -20,15 +17,15 @@
     cam = image.Camera(imgsz=imgsz)
     cam.resize(0.5)
     assert np.array_equiv(cam.imgsz * 2, imgsz)
-    cam = cam.resize(2)
+    cam.resize(2)
     assert np.array_equiv(cam.imgsz, imgsz)
 
-def test_camera_idealize(k=1, c=1, p=1):
-    cam = image.Camera(k=k, c=c, p=p)
+def test_camera_idealize(c=1, k=1, p=1):
+    cam = image.Camera(c=c, k=k, p=p)
     cam.idealize()
-    assert cam.k[0] == 0
-    cam = image.Camera(k=k, c=c, p=p).idealize()
-    assert cam.k[0] == 0
+    assert (cam.c == 0).all()
+    assert (cam.k == 0).all()
+    assert (cam.p == 0).all()
 
 def test_camera_reprojection_ideal(tol=1e-13):
     cam = image.Camera(xyz=[1, 2, -3], viewdir=[10, 20, -30])
@@ -46,8 +43,6 @@
 
 # ---- Exif ----
 
-reload(image)
-
 def test_exif_test_image():
     path = "tests/AK10b_20141013_020336.JPG"
     exif = image.Exif(path)
@@ -60,7 +55,7 @@
     assert exif.aperture == 8
     assert exif.datetime == datetime.datetime(2014, 10, 13, 2, 3, 36, 28)
 
-def text_exif_subecond():
+def test_exif_subsecond():
     path = "tests/AK10b_20141013_020336.JPG"
     exif = image.Exif(path)
     assert exif.datetime == datetime.datetime(2014, 10, 13, 2, 3, 36, 28)
@@ -68,8 +63,6 @@
     assert exif.datetime == datetime.datetime(2014, 10, 13, 2, 3, 36)
 
 # ---- Image ----
-
-reload(image)
 
 def test_image_init():
     path = "tests/AK10b_20141013_020336.JPG"
@@ -100,8 +93,6 @@
     assert all(I.shape[0:2][::-1] == img.cam.imgsz)
 
 # ---- DEM ----
-
-reload(DEM)
 
 def test_dem_defaults():
     Z = np.zeros([3, 3])    
@@ -145,7 +136,7 @@
     assert np.array_equiv(dem.x, x)
     assert np.array_equiv(dem.y, y)
 
-def test_dem_sample(tol = 1e-13):
+def test_dem_sample(tol=1e-13):
     Z = np.reshape(range(0, 16, 1), [4, 4])
     dem = DEM.DEM(Z, [-0.5, 3.5], [-0.5, 3.5])
     # Sample cells centers along diagonal
@@ -236,14 +227,6 @@
     inliers = [0, 1, 2, 3, 6]
     rparams, idx = ransac.ransac(data, model, sample_size=2, max_error=0.5, min_inliers=2, iterations=10)
     assert np.isin(idx, inliers).all()
-    # # Plot
-    # plt.figure()
-    # plt.scatter(data[:, 0], data[:, 1], c='grey')
-    # params = model.fit(data)
-    # plt.plot(data[:, 0], model.predict(params, data), c='grey')
-    # rparams, idx = ransac.ransac(data, model, sample_size=2, max_error=0.5, min_inliers=2, iterations=10)
-    # plt.scatter(data[idx, 0], data[idx, 1], c='red')
-    # plt.plot(data[:, 0], model.predict(rparams, data), c='red')
 
 # ---- RANSAC (camera models) ----
 
@@ -268,27 +251,17 @@
 def test_ransac_camera_viewdir(tol=0.001):
     # Optimize viewdir with ransac.ransac
     data = np.column_stack((B, img.cam.invproject(A)))
-<<<<<<< HEAD
     model = ransac.Camera(cam=img.cam.copy(), directions=True, params={'viewdir': True})
     rparams, idx = ransac.ransac(data, model, sample_size=8, max_error=2, min_inliers=10, iterations=1e3)
-=======
-    model = ransac.Camera(cam=image.Camera(vector=img.cam.vector), directions=True, params={'viewdir': True})
-    rparams, idx = ransac.ransac(data, model, sample_size=300, max_error=10, min_inliers=200, iterations=1e4)
->>>>>>> 081c4811
     assert np.all((rparams - cam.viewdir) < abs(tol))
     err = model.errors(rparams, data)[idx]
     rmse = (np.sum(err ** 2) / len(err)) ** 0.5
     assert rmse < 0.5
-    # # Plot
-    # plt.figure(figsize=(12,8))
-    # plt.imshow(Ia)
-    # plt.imshow(Ib, alpha=0.5)
-    # plt.quiver(A[:, 0], A[:, 1], B[:, 0] - A[:, 0], B[:, 1] - A[:, 1], color = 'green', scale=1, scale_units='xy', angles='xy')
-    # plt.quiver(A[idx, 0], A[idx, 1], B[idx, 0] - A[idx, 0], B[idx, 1] - A[idx, 1], color = 'red', scale=1, scale_units='xy', angles='xy')
 
 def test_camera_optimize_viewdir(tol=0.001):
     # Optimize viewdir with Camera.optimize
     uv = B
     dxyz = img.cam.invproject(A)
-    ransac_cam = img.cam.optimize(uv, dxyz, directions=True, params={'viewdir': True}, use_ransac=True, iterations=1e3)
+    ransac_cam = img.cam.copy()
+    ransac_cam.optimize(uv, dxyz, directions=True, params={'viewdir': True}, use_ransac=True, iterations=1e3)
     assert np.all((ransac_cam.viewdir - cam.viewdir) < abs(tol))